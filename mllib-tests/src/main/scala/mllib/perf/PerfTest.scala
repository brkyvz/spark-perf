--- conflicted
+++ resolved
@@ -62,15 +62,7 @@
 
   def booleanOptionValue(option: (String, String)) = optionSet.has(option._1)
 
-<<<<<<< HEAD
-  def doubleOptionValue(option: (String, String)) =
-    optionSet.valueOf(option._1).asInstanceOf[Double]
-
-  def stringOptionValue(option: (String, String)) =
-    optionSet.valueOf(option._1).asInstanceOf[String]
-=======
   def doubleOptionValue(option: (String, String)) = optionSet.valueOf(option._1).asInstanceOf[Double]
->>>>>>> d624fa21
 
   def longOptionValue(option: (String, String)) = optionSet.valueOf(option._1).asInstanceOf[Long]
 }