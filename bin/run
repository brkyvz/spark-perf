#!/usr/bin/env python

import argparse
import itertools
from math import sqrt
import os.path
import re
from subprocess import Popen, PIPE
import sys
import threading
import time

# The perf-tests project directory.
proj_dir = os.path.abspath(os.path.join(os.path.dirname(__file__), "..")) 
sbt_cmd = "sbt/sbt"

parser = argparse.ArgumentParser(description='Run Spark or Shark peformance tests. Before running, '
    'edit the supplied configuration file.')

parser.add_argument('--config-file', help='override default location of config file, must be a '
    'python file that ends in .py', default="%s/config/config.py" % proj_dir)

args = parser.parse_args()
assert args.config_file.endswith(".py"), "config filename must end with .py"

# Check if the config file exists.
assert os.path.isfile(args.config_file), ("Please create a config file called %s (you probably "
    "just want to copy and then modify %s/config/config.py.template)" % 
    (args.config_file, proj_dir))

print "Detected project directory: %s" % proj_dir
# Import the configuration settings from the config file.
print("Adding %s to sys.path" % os.path.dirname(args.config_file))
sys.path.append(os.path.dirname(args.config_file))
print("running 'import %s'" % os.path.basename(args.config_file).split(".")[0])
exec("import %s" % os.path.basename(args.config_file).split(".")[0])

# Check that commit ID's are specified in config_file.
if not config.SKIP_SPARK_PREP:
    assert config.SPARK_COMMIT_ID is not "", \
        ("Please specify SPARK_COMMIT_ID in %s" % args.config_file)
if not config.SKIP_SHARK_PREP:
    assert config.SHARK_COMMIT_ID is not "", \
        ("Please specifiy SHARK_COMMIT_ID in %s" % args.config_file)

# Run shell command and ignore output.
def run_cmd(cmd, exit_on_fail=True):
    if cmd.find(";") != -1:
        print("***************************")
        print("WARNING: the following command contains a semicolon which may cause non-zero return "
            "values to be ignored. This isn't necessarily a problem, but proceed with caution!")
    print(cmd)
    return_code = Popen(cmd, stdout=sys.stderr, shell=True).wait()
    if exit_on_fail:
        if return_code != 0:
            print "The following shell command finished with a non-zero returncode (%s): %s" % (
                return_code, cmd)
            sys.exit(-1)
    return return_code

# Run several commands in parallel, waiting for them all to finish.
# Expects an array of tuples, where each tuple consists of (command_name, exit_on_fail).
def run_cmds_parallel(commands):
    threads = []
    for (cmd_name, exit_on_fail) in commands:
        thread = threading.Thread(target=run_cmd, args=(cmd_name, exit_on_fail))
        thread.start()
        threads = threads + [thread]
    for thread in threads:
        thread.join()

# Return a command running cmd_name on host with proper SSH configs.
def make_ssh_cmd(cmd_name, host):
    return "ssh -o StrictHostKeyChecking=no -o ConnectTimeout=5 %s '%s'" % (host, cmd_name)

# Return a command which copies the supplied directory to the given host.
def make_rsync_cmd(dir_name, host):
    return ('rsync --delete -e "ssh -o StrictHostKeyChecking=no -o ConnectTimeout=5" -az "%s/" '
        '"%s:%s"') % (dir_name, host, os.path.abspath(dir_name))

# Delete all files in the given directory on the specified hosts.
def clear_dir(dir_name, hosts):
    assert dir_name != "" and dir_name != "/", ("Attempted to delete directory '%s/*', halting "
        "rather than deleting entire file system.") % dir_name
    if config.PROMPT_FOR_DELETES:
        response = raw_input("\nAbout to remove all files and directories under %s on %s, is "
            "this ok? [y, n] " % (dir_name, hosts))
        if response != "y":
            return
    run_cmds_parallel([(make_ssh_cmd("rm -r %s/*" % dir_name, host), False) for host in hosts])

# Ensures that no executors are running on Spark slaves. Executors can continue to run for some
# time after a shutdown signal is given due to cleaning up temporary files.
def ensure_spark_stopped_on_slaves(slaves):
    stop = False
    while not stop:
        cmd = "ps -ef |grep -v grep |grep ExecutorBackend"
        ret_vals = map(lambda s: run_cmd(make_ssh_cmd(cmd, s), False), slaves)
        if 0 in ret_vals:
            print "Spark is still running on some slaves ... sleeping for 10 seconds"
            time.sleep(10)
        else:
            stop = True

# Get a list of slaves by parsing the slaves file in SPARK_CONF_DIR.
slaves_file_raw = open("%s/slaves" % config.SPARK_CONF_DIR, 'r').read().split("\n")
slaves_list = filter(lambda x: not x.startswith("#") and not x is "", slaves_file_raw)

# If a cluster is already running from the Spark EC2 scripts, try shutting it down.
if os.path.exists("%s/bin/stop-all.sh" % config.SPARK_HOME_DIR):
    run_cmd("%s/bin/stop-all.sh" % config.SPARK_HOME_DIR)

# If a cluster is running from an earlier test, try shutting it down.
if os.path.exists("%s/spark/bin/stop-all.sh" % proj_dir):
    print("Stopping Spark standalone cluster...")
    run_cmd("%s/spark/bin/stop-all.sh" % proj_dir)

# Ensure all shutdowns have completed (no executors are running).
ensure_spark_stopped_on_slaves(slaves_list)
# Allow some extra time for slaves to fully terminate.
time.sleep(5) 

# Prepare Spark (unless arg was passed that causes this to be skipped).
if config.SKIP_SPARK_PREP:
    # TODO(andy): Make this check for the jar we will be including on the
    #             classpath (as part of work Patrick is doing), instead of
    #             just looking for spark/target.
    assert os.path.exists("%s/spark/target" % proj_dir), ("You chose to skip Spark prep, but we " +
        "can't since %s/spark does not exist, so Spark needs to be rebuilt/packaged.") % proj_dir
    print("Skipping preparation tasks for Spark (i.e, git clone or update, checkout, build, " +
        "copy conf files).")
else:
    # Assumes that the preexisting 'spark' directory is valid.
    if not os.path.isdir("spark"):
        # Clone Spark.
        print("Git cloning Spark...")
        run_cmd("git clone %s spark" % config.SPARK_GIT_REPO)
        run_cmd("cd spark; git config --add remote.origin.fetch "
            "'+refs/pull/*/head:refs/remotes/origin/pr/*'")

    # Fetch updates.
    os.chdir("spark")
    print("Updating Spark repo...")
    run_cmd("git fetch")

    # Build Spark.
    print("Cleaning Spark and building branch %s. This may take a while...\n" %
        config.SPARK_COMMIT_ID)
    run_cmd("git clean -f -d -x")
    
    if config.SPARK_MERGE_COMMIT_INTO_MASTER:
        run_cmd("git reset --hard master")
        run_cmd("git merge %s -m ='Merging %s into master.'" %
            (config.SPARK_COMMIT_ID, config.SPARK_COMMIT_ID))
    else:
        run_cmd("git reset --hard %s" % config.SPARK_COMMIT_ID)

    run_cmd("%s clean package" % sbt_cmd)

    # Copy Spark configuration files to new directory.
    print("Copying all files from %s to %s/spark/conf/" % (config.SPARK_CONF_DIR, proj_dir))
    assert os.path.exists("%s/spark-env.sh" % config.SPARK_CONF_DIR), \
        "Could not find required file %s/spark-env.sh" % config.SPARK_CONF_DIR
    assert os.path.exists("%s/slaves" % config.SPARK_CONF_DIR), \
        "Could not find required file %s/slaves" % config.SPARK_CONF_DIR
    run_cmd("cp %s/* %s/spark/conf/" % (config.SPARK_CONF_DIR, proj_dir))

    os.chdir("..")

# Prepare Hive (unless an arg was passed that causes this to be skipped).
if config.SKIP_HIVE_PREP:
    assert os.path.exists(
        "%s/hive/build/dist/lib" % proj_dir), ("You chose to skip Hive prep, but we can't since " +
        "%s/hive does not exist, so Hive needs to be rebuilt/packaged.") % proj_dir
    print("Skipping preparation tasks for Hive (i.e, git clone, build).")
else:
    # Assumes that the preexisting 'hive' directory is valid.
    if not os.path.isdir("hive"):
        # Clone the Hive repository.
        print("Git cloning Hive...")
        run_cmd("git clone %s hive" % config.HIVE_GIT_REPO)

    # Build Hive.
    os.chdir("hive")
    run_cmd("ant clean package")

    # Change back to 'proj_dir' directory.
    os.chdir("..")

# Prepare Shark (unless arg was passed that caues this to be skipped).
if config.SKIP_SHARK_PREP:
    assert os.path.exists("%s/shark/target" % proj_dir), ("You chose to skip Shark prep, but we " +
        "can't since %s/shark does not exist, so Shark needs to be rebuilt/packaged.") % proj_dir
    print("Skipping preparation tasks for Shark (i.e, git clone or update, checkout, build, copy).")
else:
    if not os.path.isdir("shark"):
        # Clone the Shark repository.
        print("Git cloning Shark...")
        run_cmd("git clone %s shark" % config.SHARK_GIT_REPO)
        run_cmd("cd shark; git config --add remote.origin.fetch "
            "'+refs/pull/*/head:refs/remotes/origin/pr/*'")

    # Fetch updates.
    os.chdir("shark")
    print("Updating Shark repo...")
    run_cmd("git fetch")

    # Build Shark.
    print("Cloning Shark and building branch %s. This may take a while...\n" %
        config.SHARK_COMMIT_ID)
    run_cmd("git clean -f -d -x")

    if config.SHARK_MERGE_COMMIT_INTO_MASTER:
        run_cmd("git reset --hard master")
        run_cmd("git merge %s -m ='Merging %s into master.'" %
            config.SHARK_COMMIT_ID, config.SHARK_COMMIT_ID)
    else:
        run_cmd("git reset --hard %s" % config.SHARK_COMMIT_ID)

    run_cmd("%s clean package" % sbt_cmd)

    # Copy Shark configuration files from the SHARK_CONF_DIR specified in config.py.
    print("Copying all files from %s to %s/shark/conf/" % (config.SHARK_CONF_DIR, proj_dir))
    assert os.path.exists("%s/shark-env.sh" % config.SHARK_CONF_DIR), \
        "Could not find required file %s/shark-env.sh" % config.SHARK_CONF_DIR
    run_cmd("cp %s/* %s/shark/conf/" % (config.SHARK_CONF_DIR, proj_dir))

    # Change from 'perf-tests/shark' back to the 'proj_dir' directory.
    os.chdir("..")


# Build the perf-tests code against the downloaded versions of Spark and Shark/Hive.
print("Building perf-tests...")
if config.SKIP_TEST_PREP:
    test_jar = "%s/target/perf-tests-assembly.jar" % proj_dir
    assert os.path.exists(test_jar), ("You tried to skip packaging the perf tests, but %s was not "
        "already present") % test_jar
else:
    run_cmd("cd %s; %s clean assembly" % (proj_dir, sbt_cmd))

# Sync the whole directory to the slaves. 
print("Syncing the test directory to the slaves.")
run_cmds_parallel([(make_rsync_cmd(proj_dir, slave), True) for slave in slaves_list])

# Start our Spark cluster.
print("Starting a Spark standalone cluster to use for testing...")
assert os.path.exists("%s/spark/bin/start-all.sh" % proj_dir), ("%s/spark/bin/start-all.sh must "
    "exist") % proj_dir
run_cmd("%s/spark/bin/start-all.sh" % proj_dir)
time.sleep(5) # Starting the cluster takes a little time so give it a second.

# Set Spark Java Options (from config.py)
new_env = os.environ.copy()

new_env["SPARK_HOME"] = "%s/spark" % proj_dir
# Store Hive metastore and warehouse subdirectories created by each Shark PerfTest.
perf_test_warehouses_dir = "%s/test-warehouses" % proj_dir
new_env["PERF_TEST_WAREHOUSES"] = perf_test_warehouses_dir

# Search for 'spark.local.dir' in spark-env.sh, or shark-env.sh if Shark is also being built. Note
# that for the latter case, 'spark.local.dir' in shark-env.sh takes precedence.
spark_local_dirs = "" 
path_to_env_file = ""
if config.SKIP_SHARK_TESTS:
    path_to_env_file = "%s/spark-env.sh" % config.SPARK_CONF_DIR
else:
    path_to_env_file = "%s/shark-env.sh" % config.SHARK_CONF_DIR

env_file_content = open(path_to_env_file, 'r').read()
re_result = re.search(r'spark.local.dir=([^"]*)"', env_file_content)
if re_result:
    spark_local_dirs = re_result.group(1).split(",")
else:
    sys.exit("ERROR: These scripts require you to explicitly set spark.local.dir in spark-env.sh "
        "(or shark-env.sh) so that it can be cleaned. The way we check this is pretty picky, "
        "specifically we try to find the following string in spark-env.sh (or shark-env.sh): "
        "spark.local.dir=ONE_OR_MORE_DIRNAMES\" so you will want a line like this: "
        "SPARK_JAVA_OPTS+=\" -Dspark.local.dir=/tmp\"")

if not config.SKIP_DISK_WARMUP:
    for local_dir in spark_local_dirs:
        # Strip off any trailing whitespace(s) so that the clear commands below can work properly.
        local_dir = local_dir.rstrip()

        bytes_to_write = config.DISK_WARMUP_BYTES
        bytes_per_file = bytes_to_write / config.DISK_WARMUP_FILES
        gen_command = "dd if=/dev/urandom bs=%s count=1 | split -a 5 -b %s - %s/random" % (
            bytes_to_write, bytes_per_file, local_dir)
        # Ensures the directory exists.
        dir_command = "mkdir -p %s" % local_dir
        clear_command = "rm -f %s/*" % local_dir

        print("Generating test data for %s, this may take some time" % local_dir)
        all_hosts = slaves_list + ["localhost"]
        run_cmds_parallel([(make_ssh_cmd(dir_command, host), True) for host in all_hosts])
        run_cmds_parallel([(make_ssh_cmd(gen_command, host), True) for host in all_hosts])
        clear_dir(local_dir, all_hosts)        

# Some utility functions to calculate useful stats on test output.
def average(in_list):
    return sum(in_list) / len(in_list)

def variance(in_list):
    variance = 0
    for x in in_list:
        variance = variance + (average(in_list) - x) ** 2
    return variance / len(in_list)

<<<<<<< HEAD
# Run all tests specified in the Config file.
out_file = open(config.OUTPUT_FILENAME, 'w')
for short_name, test_cmd, scale_factor, java_opt_sets, opt_sets in config.TESTS:
    print("\n---------------------------------------------")
    print("Running all tests for %s.\n" % test_cmd)
    # Run a test for all combinations of the OptionSets given, then capture
    # and print the output.
    java_opt_set_arrays = [i.to_array(scale_factor) for i in java_opt_sets]
    opt_set_arrays = [i.to_array(scale_factor) for i in opt_sets]
    for java_opt_list in itertools.product(*java_opt_set_arrays):
        for opt_list in itertools.product(*opt_set_arrays):
            ensure_spark_stopped_on_slaves(slaves_list)
            results_token = "results: "
            # TODO(andy): Add a timout on the subprocess.
            classpath = "%s/target/perf-tests-assembly.jar" % proj_dir
            cmd = "%s %s -cp %s %s %s %s" % (config.SCALA_CMD, " ".join(java_opt_list), classpath,
                test_cmd, config.SPARK_CLUSTER_URL, " ".join(opt_list))
            print("\nrunning command: %s\n" % cmd)
            output = Popen(cmd, stdout=PIPE, shell=True, env=new_env).stdout.read()
            if results_token not in output:
                print("Test did not produce expected results. Output was:")
                print(output)
                sys.exit(1)
            result_line = filter(lambda x: results_token in x, output.split("\n"))[0]

            result_list = result_line.replace(results_token, "").split(",")
            assert len(result_list) > config.IGNORED_TRIALS, ("Expecting at least %s results "
                "but only found %s" % (config.IGNORED_TRIALS + 1, len(result_list)))
            result_list = result_list[config.IGNORED_TRIALS:]
            result_first = result_list[0]
            result_last = result_list[len(result_list) - 1]

            # TODO(andy): For even cardinality lists, return average of middle two elts.
            result_list = sorted([float(x) for x in result_list])
            result_med = result_list[len(result_list)/2]
            result_std = sqrt(variance(result_list))
            result_min = min(result_list)
            result_string = "%s, %s, %s, %.3f, %s, %s, %s" % (short_name, " ".join(opt_list), 
                result_med, result_std, result_min, result_first, result_last)
            print(result_string)
            out_file.write(result_string + "\n")
            sys.stdout.flush()
            out_file.flush()

print("Stopping Spark standalone cluster...")
=======
# Run all tests specified in 'tests_to_run', a list of 5-element tuples. See the 'Test Setup'
# section in config.py.template for more info.
# Results are written as CSVs to 'output_filename'.
def run_tests(scala_cmd_classpath, tests_to_run, test_group_name, output_filename):
    out_file = open(output_filename, 'w')
    num_tests_to_run = len(tests_to_run)

    output_divider_string = "\n--------------------------------------------------------------------"
    print(output_divider_string)
    print("Running %d tests in %s.\n" % (num_tests_to_run, test_group_name))

    for short_name, test_cmd, scale_factor, java_opt_sets, opt_sets in tests_to_run:
        print(output_divider_string)
        print("Running test command: '%s' ..." % test_cmd)
        # Run a test for all combinations of the OptionSets given, then capture
        # and print the output.
        java_opt_set_arrays = [i.to_array(scale_factor) for i in java_opt_sets]
        opt_set_arrays = [i.to_array(scale_factor) for i in opt_sets]
        for java_opt_list in itertools.product(*java_opt_set_arrays):
            for opt_list in itertools.product(*opt_set_arrays):
                ensure_spark_stopped_on_slaves(slaves_list)
                results_token = "results: "
                # TODO(andy): Add a timout on the subprocess.
                cmd = "%s %s -cp %s %s %s %s" % (config.SCALA_CMD, " ".join(java_opt_list),
                    scala_cmd_classpath, test_cmd, config.SPARK_CLUSTER_URL, " ".join(opt_list))
                print("\nrunning command: %s\n" % cmd)
                output = Popen(cmd, stdout=PIPE, shell=True, env=new_env).stdout.read()
                if results_token not in output:
                    print("Test did not produce expected results. Output was:")
                    print(output)
                    sys.exit(1)
                result_line = filter(lambda x: results_token in x, output.split("\n"))[0]
                result_list = result_line.replace(results_token, "").split(",")
                # TODO(andy): For even cardinality lists, return average of middle two elts.
                result_list = sorted([float(x) for x in result_list])
                result_med = result_list[len(result_list)/2]
                result_std = sqrt(variance(result_list))
                result_first = result_list[0]
                result_last = result_list[len(result_list) - 1]
                result_string = "%s, %s, %s, %.3f, %s, %s" % (short_name, " ".join(opt_list), 
                    result_med, result_std, result_first, result_last)
                print(result_string)
                out_file.write(result_string + "\n")
                sys.stdout.flush()
                out_file.flush()

    print("\nFinished running %d tests in %s.\nSee CSV output in %s" %
        (num_tests_to_run, test_group_name, output_filename))
    print(output_divider_string)

# Run all Spark and/or Shark tests specified in the Config file.
scala_cmd_classpath = "%s/target/perf-tests-assembly.jar" % proj_dir
# Clear the 'perf-tests/spark/work' directory, since that may contain scheduler logs from previous
# jobs.
clear_dir("%s/spark/work" % proj_dir, ["localhost"])
if not config.SKIP_SPARK_TESTS:
    run_tests(scala_cmd_classpath, config.SPARK_TESTS, "Spark-Tests", config.SPARK_OUTPUT_FILENAME)
if not config.SKIP_SHARK_TESTS:
    # Set up 'perf_test_warehouse'.
    if os.path.isdir(perf_test_warehouses_dir):
        clear_dir(perf_test_warehouses_dir, ["localhost"])
    else:
        os.mkdir(perf_test_warehouses_dir)

    # Prepend the path to the jar for Hive builtin functions to the classpath that will be passed to
    # config.SCALA_CMD in run_tests(). This is necessary because Hive's SessionState uses metadata
    # from that jar's META-INF/class-info.xml to register the builtin functions.
    # For more context, see org.apache.hadoop.hive.ql.session.SessionState's constructor and
    # org.apache.hadoop.hive.ql.exec.FunctionRegistry#registerFunctionsFromPluginJar().
    run_tests(scala_cmd_classpath, config.SHARK_TESTS, "Shark-Tests", config.SHARK_OUTPUT_FILENAME)

print("All tests have finished running. Stopping Spark standalone cluster ...")
>>>>>>> 9699ef6a
run_cmd("%s/spark/bin/stop-all.sh" % proj_dir)

print("Finished running all tests.")<|MERGE_RESOLUTION|>--- conflicted
+++ resolved
@@ -306,53 +306,6 @@
         variance = variance + (average(in_list) - x) ** 2
     return variance / len(in_list)
 
-<<<<<<< HEAD
-# Run all tests specified in the Config file.
-out_file = open(config.OUTPUT_FILENAME, 'w')
-for short_name, test_cmd, scale_factor, java_opt_sets, opt_sets in config.TESTS:
-    print("\n---------------------------------------------")
-    print("Running all tests for %s.\n" % test_cmd)
-    # Run a test for all combinations of the OptionSets given, then capture
-    # and print the output.
-    java_opt_set_arrays = [i.to_array(scale_factor) for i in java_opt_sets]
-    opt_set_arrays = [i.to_array(scale_factor) for i in opt_sets]
-    for java_opt_list in itertools.product(*java_opt_set_arrays):
-        for opt_list in itertools.product(*opt_set_arrays):
-            ensure_spark_stopped_on_slaves(slaves_list)
-            results_token = "results: "
-            # TODO(andy): Add a timout on the subprocess.
-            classpath = "%s/target/perf-tests-assembly.jar" % proj_dir
-            cmd = "%s %s -cp %s %s %s %s" % (config.SCALA_CMD, " ".join(java_opt_list), classpath,
-                test_cmd, config.SPARK_CLUSTER_URL, " ".join(opt_list))
-            print("\nrunning command: %s\n" % cmd)
-            output = Popen(cmd, stdout=PIPE, shell=True, env=new_env).stdout.read()
-            if results_token not in output:
-                print("Test did not produce expected results. Output was:")
-                print(output)
-                sys.exit(1)
-            result_line = filter(lambda x: results_token in x, output.split("\n"))[0]
-
-            result_list = result_line.replace(results_token, "").split(",")
-            assert len(result_list) > config.IGNORED_TRIALS, ("Expecting at least %s results "
-                "but only found %s" % (config.IGNORED_TRIALS + 1, len(result_list)))
-            result_list = result_list[config.IGNORED_TRIALS:]
-            result_first = result_list[0]
-            result_last = result_list[len(result_list) - 1]
-
-            # TODO(andy): For even cardinality lists, return average of middle two elts.
-            result_list = sorted([float(x) for x in result_list])
-            result_med = result_list[len(result_list)/2]
-            result_std = sqrt(variance(result_list))
-            result_min = min(result_list)
-            result_string = "%s, %s, %s, %.3f, %s, %s, %s" % (short_name, " ".join(opt_list), 
-                result_med, result_std, result_min, result_first, result_last)
-            print(result_string)
-            out_file.write(result_string + "\n")
-            sys.stdout.flush()
-            out_file.flush()
-
-print("Stopping Spark standalone cluster...")
-=======
 # Run all tests specified in 'tests_to_run', a list of 5-element tuples. See the 'Test Setup'
 # section in config.py.template for more info.
 # Results are written as CSVs to 'output_filename'.
@@ -385,15 +338,21 @@
                     print(output)
                     sys.exit(1)
                 result_line = filter(lambda x: results_token in x, output.split("\n"))[0]
+
                 result_list = result_line.replace(results_token, "").split(",")
+                assert len(result_list) > config.IGNORED_TRIALS, ("Expecting at least %s results "
+                    "but only found %s" % (config.IGNORED_TRIALS + 1, len(result_list)))
+                result_list = result_list[config.IGNORED_TRIALS:]
+                result_first = result_list[0]
+                result_last = result_list[len(result_list) - 1]
+
                 # TODO(andy): For even cardinality lists, return average of middle two elts.
                 result_list = sorted([float(x) for x in result_list])
                 result_med = result_list[len(result_list)/2]
                 result_std = sqrt(variance(result_list))
-                result_first = result_list[0]
-                result_last = result_list[len(result_list) - 1]
-                result_string = "%s, %s, %s, %.3f, %s, %s" % (short_name, " ".join(opt_list), 
-                    result_med, result_std, result_first, result_last)
+                result_min = min(result_list)
+                result_string = "%s, %s, %s, %.3f, %s, %s, %s" % (short_name, " ".join(opt_list), 
+                    result_med, result_std, result_min, result_first, result_last)
                 print(result_string)
                 out_file.write(result_string + "\n")
                 sys.stdout.flush()
@@ -425,7 +384,6 @@
     run_tests(scala_cmd_classpath, config.SHARK_TESTS, "Shark-Tests", config.SHARK_OUTPUT_FILENAME)
 
 print("All tests have finished running. Stopping Spark standalone cluster ...")
->>>>>>> 9699ef6a
 run_cmd("%s/spark/bin/stop-all.sh" % proj_dir)
 
 print("Finished running all tests.")